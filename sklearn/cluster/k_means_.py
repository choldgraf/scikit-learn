"""K-means clustering"""

# Authors: Gael Varoquaux <gael.varoquaux@normalesup.org>
#          Thomas Rueckstiess <ruecksti@in.tum.de>
#          James Bergstra <james.bergstra@umontreal.ca>
#          Jan Schlueter <scikit-learn@jan-schlueter.de>
#          Nelle Varoquaux
#          Peter Prettenhofer <peter.prettenhofer@gmail.com>
#          Olivier Grisel <olivier.grisel@ensta.org>
#          Mathieu Blondel <mathieu@mblondel.org>
# License: BSD

import warnings

import numpy as np
import scipy.sparse as sp

from ..base import BaseEstimator
from ..metrics.pairwise import euclidean_distances
from ..utils.sparsefuncs import mean_variance_axis0
from ..utils import check_arrays
from ..utils import check_random_state
from ..utils import atleast2d_or_csr
from ..utils import as_float_array
from ..utils import safe_asarray
from ..utils.sparsefuncs import mean_variance_axis0

from . import _k_means


###############################################################################
# Initialization heuristic


def k_init(X, k, n_local_trials=None, random_state=None, x_squared_norms=None):
    """Init k seeds according to k-means++

    Parameters
    -----------
    X: array or sparse matrix, shape (n_samples, n_features)
        The data to pick seeds for. To avoid memory copy, the input data
        should be double precision (dtype=np.float64).

    k: integer
        The number of seeds to choose

    n_local_trials: integer, optional
        The number of seeding trials for each center (except the first),
        of which the one reducing inertia the most is greedily chosen.
        Set to None to make the number of trials depend logarithmically
        on the number of seeds (2+log(k)); this is the default.

    random_state: integer or numpy.RandomState, optional
        The generator used to initialize the centers. If an integer is
        given, it fixes the seed. Defaults to the global numpy random
        number generator.

    x_squared_norms: array, shape (n_samples,), optional
        Squared euclidean norm of each data point. Pass it if you have it at
        hands already to avoid it being recomputed here. Default: None

    Notes
    -----
    Selects initial cluster centers for k-mean clustering in a smart way
    to speed up convergence. see: Arthur, D. and Vassilvitskii, S.
    "k-means++: the advantages of careful seeding". ACM-SIAM symposium
    on Discrete algorithms. 2007

    Version ported from http://www.stanford.edu/~darthur/kMeansppTest.zip,
    which is the implementation used in the aforementioned paper.
    """
    n_samples, n_features = X.shape
    random_state = check_random_state(random_state)

    centers = np.empty((k, n_features))

    # Set the number of local seeding trials if none is given
    if n_local_trials is None:
        # This is what Arthur/Vassilvitskii tried, but did not report
        # specific results for other than mentioning in the conclusion
        # that it helped.
        n_local_trials = 2 + int(np.log(k))

    # Pick first center randomly
    center_id = random_state.randint(n_samples)
    if sp.issparse(X):
        centers[0] = X[center_id].toarray()
    else:
        centers[0] = X[center_id]

    # Initialize list of closest distances and calculate current potential
    if x_squared_norms is None:
        x_squared_norms = _squared_norms(X)
    closest_dist_sq = euclidean_distances(
        centers[0], X, Y_norm_squared=x_squared_norms, squared=True)
    current_pot = closest_dist_sq.sum()

    # Pick the remaining k-1 points
    for c in xrange(1, k):
        # Choose center candidates by sampling with probability proportional
        # to the squared distance to the closest existing center
        rand_vals = random_state.random_sample(n_local_trials) * current_pot
        candidate_ids = np.searchsorted(closest_dist_sq.cumsum(), rand_vals)

        # Compute distances to center candidates
        distance_to_candidates = euclidean_distances(
            X[candidate_ids], X, Y_norm_squared=x_squared_norms, squared=True)

        # Decide which candidate is the best
        best_candidate = None
        best_pot = None
        best_dist_sq = None
        for trial in xrange(n_local_trials):
            # Compute potential when including center candidate
            new_dist_sq = np.minimum(closest_dist_sq,
                                     distance_to_candidates[trial])
            new_pot = new_dist_sq.sum()

            # Store result if it is the best local trial so far
            if (best_candidate is None) or (new_pot < best_pot):
                best_candidate = candidate_ids[trial]
                best_pot = new_pot
                best_dist_sq = new_dist_sq

        # Permanently add best center candidate found in local tries
        if sp.issparse(X):
            centers[c] = X[best_candidate].toarray()
        else:
            centers[c] = X[best_candidate]
        current_pot = best_pot
        closest_dist_sq = best_dist_sq

    return centers


###############################################################################
# K-means batch estimation by EM (expectation maximization)


<<<<<<< HEAD
def _tolerance(X, tol):
    """Return a tolerance which is independent of the dataset"""
    if sp.issparse(X):
        variances = mean_variance_axis0(X)[1]
    else:
        variances = np.var(X, axis=0)
    return np.mean(variances) * tol


def k_means(X, k, init='k-means++', n_init=10, max_iter=300, verbose=0,
=======
def k_means(X, k, init='k-means++', precompute_distances=True,
            n_init=10, max_iter=300, verbose=0,
>>>>>>> 17afd07f
            tol=1e-4, random_state=None, copy_x=True):
    """K-means clustering algorithm.

    Parameters
    ----------
    X: array-like of floats, shape (n_samples, n_features)
        The observations to cluster.

    k: int
        The number of clusters to form as well as the number of
        centroids to generate.

    max_iter: int, optional, default 300
        Maximum number of iterations of the k-means algorithm to run.

    n_init: int, optional, default: 10
        Number of time the k-means algorithm will be run with different
        centroid seeds. The final results will be the best output of
        n_init consecutive runs in terms of inertia.

    init: {'k-means++', 'random', or ndarray, or a callable}, optional
        Method for initialization, default to 'k-means++':

        'k-means++' : selects initial cluster centers for k-mean
        clustering in a smart way to speed up convergence. See section
        Notes in k_init for more details.

        'random': generate k centroids from a Gaussian with mean and
        variance estimated from the data.

        If an ndarray is passed, it should be of shape (k, p) and gives
        the initial centers.

        If a callable is passed, it should take arguments X, k and
        and a random state and return an initialization.

    tol: float, optional
        The relative increment in the results before declaring convergence.

    verbose: boolean, optional
        Terbosity mode

    random_state: integer or numpy.RandomState, optional
        The generator used to initialize the centers. If an integer is
        given, it fixes the seed. Defaults to the global numpy random
        number generator.

    copy_x: boolean, optional
        When pre-computing distances it is more numerically accurate to center
        the data first.  If copy_x is True, then the original data is not
        modified.  If False, the original data is modified, and put back before
        the function returns, but small numerical differences may be introduced
        by subtracting and then adding the data mean.

    Returns
    -------
    centroid: float ndarray with shape (k, n_features)
        Centroids found at the last iteration of k-means.

    label: integer ndarray with shape (n_samples,)
        label[i] is the code or index of the centroid the
        i'th observation is closest to.

    inertia: float
        The final value of the inertia criterion (sum of squared distances to
        the closest centroid for all observations in the training set).

    """
    random_state = check_random_state(random_state)

    best_inertia = np.infty
    X = as_float_array(X, copy=copy_x)
    tol = _tolerance(X, tol)

    # subtract of mean of x for more accurate distance computations
    if not sp.issparse(X):
        X_mean = X.mean(axis=0)
        if copy_x:
            X = X.copy()
        X -= X_mean

    if hasattr(init, '__array__'):
        init = np.asarray(init).copy()
        init -= X_mean
        if not n_init == 1:
            warnings.warn(
                'Explicit initial center position passed: '
                'performing only one init in the k-means instead of %d'
                % n_init)
            n_init = 1

    # precompute squared norms of data points
    x_squared_norms = _squared_norms(X)

    best_labels, best_inertia, best_centers = None, None, None

    for it in range(n_init):
        # init
        centers = _init_centroids(X, k, init, random_state=random_state,
                                  x_squared_norms=x_squared_norms)
        if verbose:
            print 'Initialization complete'

        # Allocate memory to store the distances for each sample to its
        # closer center for reallocation in case of ties
        distances = np.zeros(shape=(X.shape[0],), dtype=np.float64)

        # iterations
        for i in range(max_iter):
            centers_old = centers.copy()
            # labels assignement is also called the E-step of EM
            labels, inertia = \
                    _labels_inertia(X, x_squared_norms, centers,
                                    precompute_distances=precompute_distances,
                                    distances=distances)

            # computation of the means is also called the M-step of EM
            centers = _centers(X, labels, k, distances)

            if verbose:
                print 'Iteration %i, inertia %s' % (i, inertia)

            if best_inertia is None or inertia < best_inertia:
                best_labels = labels.copy()
                best_centers = centers.copy()
                best_inertia = inertia

            if np.sum((centers_old - centers) ** 2) < tol:
                if verbose:
                    print 'Converged to similar centers at iteration', i
                break

    if not sp.issparse(X):
        if not copy_x:
            X += X_mean
        best_centers += X_mean

    return best_centers, best_labels, best_inertia


def _squared_norms(X):
    """Compute the squared euclidean norms of the rows of X"""
    if sp.issparse(X):
        return _k_means.csr_row_norm_l2(X, squared=True)
    else:
        # TODO: implement a cython version to avoid the memory copy of the
        # input data
        return (X ** 2).sum(axis=1)


def _labels_inertia_precompute_dense(X, x_squared_norms, centers):
    n_samples = X.shape[0]
    k = centers.shape[0]
    distances = euclidean_distances(centers, X, x_squared_norms,
                                    squared=True)
    labels = np.empty(n_samples, dtype=np.int)
    labels.fill(-1)
    mindist = np.empty(n_samples)
    mindist.fill(np.infty)
    for center_id in range(k):
        dist = distances[center_id]
        labels[dist < mindist] = center_id
        mindist = np.minimum(dist, mindist)
    inertia = mindist.sum()
    return labels, inertia


def _labels_inertia(X, x_squared_norms, centers,
                    precompute_distances=True, distances=None):
    """E step of the K-means EM algorithm

    Compute the labels and the inertia of the given samples and centers

    Parameters
    ----------
    X: float64 array-like or CSR sparse matrix, shape (n_samples, n_features)
        The input samples to assign to the labels.

    x_squared_norms: array, shape (n_samples,)
        Precomputed squared euclidean norm of each data point, to speed up
        computations.

    centers: float64 array, shape (k, n_features)
        The cluster centers.

    distances: float64 array, shape (n_samples,)
        Distances for each sample to its closest center.

    Returns
    -------
    labels: int array of shape(n)
        The resulting assignment

    inertia: float
        The value of the inertia criterion with the assignment
    """
    n_samples = X.shape[0]
    # set the default value of centers to -1 to be able to detect any anomaly
    # easily
    labels = - np.ones(n_samples, np.int32)
    if distances is None:
        distances = np.zeros(shape=(0,), dtype=np.float64)
    if sp.issparse(X):
        inertia = _k_means._assign_labels_csr(
            X, x_squared_norms, centers, labels, distances=distances)
    else:
        if precompute_distances:
            return _labels_inertia_precompute_dense(X, x_squared_norms,
                                                    centers)
        inertia = _k_means._assign_labels_array(
            X, x_squared_norms, centers, labels, distances=distances)
    return labels, inertia


def _centers(X, labels, n_clusters, distances):
    """M step of the K-means EM algorithm

    Computation of cluster centers / means.

    Parameters
    ----------
    X: array, shape (n_samples, n_features)

    labels: array of integers, shape (n_samples)
        Current label assignment

    n_clusters: int
        Number of desired clusters

    Returns
    -------
    centers: array, shape (n_clusters, n_features)
        The resulting centers
    """
    # TODO: add support for CSR input
    n_features = X.shape[1]

    # TODO: explicit dtype handling
    centers = np.empty((n_clusters, n_features))
    far_from_centers = None
    reallocated_idx = 0

    for center_id in range(n_clusters):
        center_mask = labels == center_id
        if sp.issparse(X):
            center_mask = np.arange(len(labels))[center_mask]
        if not np.any(center_mask):
            # Reassign empty cluster center to sample far from any cluster
            if far_from_centers is None:
                far_from_centers = distances.argsort()[::-1]
            centers[center_id] = X[far_from_centers[reallocated_idx]]
            reallocated_idx += 1
        else:
            centers[center_id] = X[center_mask].mean(axis=0)
    return centers


def _init_centroids(X, k, init, random_state=None, x_squared_norms=None,
                    init_size=None):
    """Compute the initial centroids

    Parameters
    ----------

    X: array, shape (n_samples, n_features)

    k: int
        number of centroids

    init: {'k-means++', 'random' or ndarray or callable} optional
        Method for initialization

    random_state: integer or numpy.RandomState, optional
        The generator used to initialize the centers. If an integer is
        given, it fixes the seed. Defaults to the global numpy random
        number generator.

    x_squared_norms:  array, shape (n_samples,), optional
        Squared euclidean norm of each data point. Pass it if you have it at
        hands already to avoid it being recomputed here. Default: None

    init_size : int, optional
        Number of samples to randomly sample for speeding up the
        initialization (sometimes at the expense of accurracy).

    Returns
    -------
    centers: array, shape(k, n_features)
    """
    random_state = check_random_state(random_state)
    n_samples = X.shape[0]

    if init_size is not None and init_size < n_samples:
        init_indices = random_state.random_integers(
                0, n_samples - 1, init_size)
        X = X[init_indices]
        x_squared_norms = x_squared_norms[init_indices]
        n_samples = X.shape[0]

    if init == 'k-means++':
        centers = k_init(X, k,
                        random_state=random_state,
                        x_squared_norms=x_squared_norms)
    elif init == 'random':
        seeds = random_state.permutation(n_samples)[:k]
        centers = X[seeds]
    elif hasattr(init, '__array__'):
        centers = init
    elif callable(init):
        centers = init(X, k, random_state=random_state)
    else:
        raise ValueError("the init parameter for the k-means should "
            "be 'k-means++' or 'random' or an ndarray, "
            "'%s' (type '%s') was passed.")

    if sp.issparse(centers):
        centers = centers.toarray()
    return centers


class KMeans(BaseEstimator):
    """K-Means clustering

    Parameters
    ----------

    k : int, optional, default: 8
        The number of clusters to form as well as the number of
        centroids to generate.

    max_iter : int
        Maximum number of iterations of the k-means algorithm for a
        single run.

    n_init: int, optional, default: 10
        Number of time the k-means algorithm will be run with different
        centroid seeds. The final results will be the best output of
        n_init consecutive runs in terms of inertia.

    init : {'k-means++', 'random' or an ndarray}
        Method for initialization, defaults to 'k-means++':

        'k-means++' : selects initial cluster centers for k-mean
        clustering in a smart way to speed up convergence. See section
        Notes in k_init for more details.

        'random': choose k observations (rows) at random from data for
        the initial centroids.

        if init is an 2d array, it is used as a seed for the centroids

    precompute_distances : boolean
        Precompute distances (faster but takes more memory).

    tol: float, optional default: 1e-4
        Relative tolerance w.r.t. inertia to declare convergence

    random_state: integer or numpy.RandomState, optional
        The generator used to initialize the centers. If an integer is
        given, it fixes the seed. Defaults to the global numpy random
        number generator.

    Attributes
    ----------
    cluster_centers_: array, [n_clusters, n_features]
        Coordinates of cluster centers

    labels_:
        Labels of each point

    inertia_: float
        The value of the inertia criterion associated with the chosen
        partition.

    Notes
    ------
    The k-means problem is solved using Lloyd's algorithm.

    The average complexity is given by O(k n T), were n is the number of
    samples and T is the number of iteration.

    The worst case complexity is given by O(n^(k+2/p)) with
    n = n_samples, p = n_features. (D. Arthur and S. Vassilvitskii,
    'How slow is the k-means method?' SoCG2006)

    In practice, the k-means algorithm is very fast (one of the fastest
    clustering algorithms available), but it falls in local minima. That's why
    it can be useful to restart it several times.

    See also
    --------

    MiniBatchKMeans:
        Alternative online implementation that does incremental updates
        of the centers positions using mini-batches.
        For large scale learning (say n_samples > 10k) MiniBatchKMeans is
        probably much faster to than the default batch implementation.

    """

    def __init__(self, k=8, init='k-means++', n_init=10, max_iter=300,
                 tol=1e-4, precompute_distances=True,
                 verbose=0, random_state=None, copy_x=True):

        if hasattr(init, '__array__'):
            k = init.shape[0]
            init = np.asanyarray(init, dtype=np.float64)

        self.k = k
        self.init = init
        self.max_iter = max_iter
        self.tol = tol
        self.precompute_distances = precompute_distances
        self.n_init = n_init
        self.verbose = verbose
        self.random_state = random_state
        self.copy_x = copy_x

    def _check_fit_data(self, X):
        """Verify that the number of samples given is larger than k"""
        X = safe_asarray(X, dtype=np.float64)
        if X.shape[0] < self.k:
            raise ValueError("n_samples=%d should be >= k=%d" % (
                X.shape[0], self.k))
        X = as_float_array(X, copy=False)
        return X

    def _check_test_data(self, X):
        X = atleast2d_or_csr(X)
        n_samples, n_features = X.shape
        expected_n_features = self.cluster_centers_.shape[1]
        if not n_features == expected_n_features:
            raise ValueError("Incorrect number of features. "
                             "Got %d features, expected %d" % (
                                 n_features, expected_n_features))
        return X

    def _check_fitted(self):
        if not hasattr(self, "cluster_centers_"):
            raise AttributeError("Model has not been trained yet.")

    def fit(self, X, y=None):
        """Compute k-means"""
        self.random_state = check_random_state(self.random_state)
        X = self._check_fit_data(X)

        self.cluster_centers_, self.labels_, self.inertia_ = k_means(
            X, k=self.k, init=self.init, n_init=self.n_init,
            max_iter=self.max_iter, verbose=self.verbose,
            precompute_distances=self.precompute_distances,
            tol=self.tol, random_state=self.random_state, copy_x=self.copy_x)
        return self

    def transform(self, X, y=None):
        """Transform the data to a cluster-distance space

        In the new space, each dimension is the distance to the cluster
        centers.  Note that even if X is sparse, the array returned by
        `transform` will typically be dense.

        Parameters
        ----------
        X: {array-like, sparse matrix}, shape = [n_samples, n_features]
            New data to transform.

        Returns
        -------
        X_new : array, shape [n_samples, k]
            X transformed in the new space.
        """
        self._check_fitted()
        X = self._check_test_data(X)
        return euclidean_distances(X, self.cluster_centers_)

    def predict(self, X):
        """Predict the closest cluster each sample in X belongs to.

        In the vector quantization literature, `cluster_centers_` is called
        the code book and each value returned by `predict` is the index of
        the closest code in the code book.

        Parameters
        ----------
        X: {array-like, sparse matrix}, shape = [n_samples, n_features]
            New data to predict.

        Returns
        -------
        Y : array, shape [n_samples,]
            Index of the closest center each sample belongs to.
        """
        self._check_fitted()
        X = self._check_test_data(X)
        x_squared_norms = _squared_norms(X)
        return _labels_inertia(X, x_squared_norms, self.cluster_centers_)[0]

    def score(self, X):
        """Opposite of the value of X on the K-means objective.

        Parameters
        ----------
        X: {array-like, sparse matrix}, shape = [n_samples, n_features]
            New data.

        Returns
        -------
        score: float
            Opposite of the value of X on the K-means objective.
        """
        self._check_fitted()
        X = self._check_test_data(X)
        x_squared_norms = _squared_norms(X)
        return -_labels_inertia(X, x_squared_norms, self.cluster_centers_)[1]


def _mini_batch_step(X, x_squared_norms, centers, counts,
                     old_center_buffer, compute_squared_diff,
                     distances=None):
    """Incremental update of the centers for the Minibatch K-Means algorithm

    Parameters
    ----------

    X: array, shape (n_samples, n_features)
        The original data array.

    x_squared_norms: array, shape (n_samples,)
        Squared euclidean norm of each data point.

    centers: array, shape (k, n_features)
        The cluster centers. This array is MODIFIED IN PLACE

    counts: array, shape (k,)
         The vector in which we keep track of the numbers of elements in a
         cluster. This array is MODIFIED IN PLACE

    distances: array, dtype float64, shape (n_samples), optional
        If not None, should be a pre-allocated array that will be used to store
        the distances of each sample to it's closest center.
    """
    # Perform label assignement to nearest centers
    nearest_center, inertia = _labels_inertia(X, x_squared_norms, centers,
                                              distances=distances)

    # implementation for the sparse CSR reprensation completely written in
    # cython
    if sp.issparse(X):
        return inertia, _k_means._mini_batch_update_csr(
            X, x_squared_norms, centers, counts, nearest_center,
            old_center_buffer, compute_squared_diff)

    # dense variant in mostly numpy (not as memory efficient though)
    k = centers.shape[0]
    squared_diff = 0.0
    for center_idx in range(k):
        # find points from minibatch that are assigned to this center
        center_mask = nearest_center == center_idx
        count = center_mask.sum()

        if count > 0:
            if compute_squared_diff:
                old_center_buffer[:] = centers[center_idx]

            # inplace remove previous count scaling
            centers[center_idx] *= counts[center_idx]

            # inplace sum with new points members of this cluster
            centers[center_idx] += np.sum(X[center_mask], axis=0)

            # update the count statistics for this center
            counts[center_idx] += count

            # inplace rescale to compute mean of all points (old and new)
            centers[center_idx] /= counts[center_idx]

            # update the squared diff if necessary
            if compute_squared_diff:
                squared_diff += np.sum(
                    (centers[center_idx] - old_center_buffer) ** 2)

    return inertia, squared_diff


def _mini_batch_convergence(model, iteration_idx, n_iterations, tol,
                            n_samples, centers_squared_diff, batch_inertia,
                            context, verbose=0):
    """Helper function to encapsulte the early stopping logic"""
    # Normalize inertia to be able to compare values when
    # batch_size changes
    batch_inertia /= model.batch_size
    centers_squared_diff /= model.batch_size

    # Compute an Exponentially Weighted Average of the squared
    # diff to monitor the convergence while discarding
    # minibatch-local stochastic variability:
    # https://en.wikipedia.org/wiki/Moving_average
    ewa_diff = context.get('ewa_diff')
    ewa_inertia = context.get('ewa_inertia')
    if ewa_diff is None:
        ewa_diff = centers_squared_diff
        ewa_inertia = batch_inertia
    else:
        alpha = float(model.batch_size) * 2.0 / (n_samples + 1)
        alpha = 1.0 if alpha > 1.0 else alpha
        ewa_diff = ewa_diff * (1 - alpha) + centers_squared_diff * alpha
        ewa_inertia = ewa_inertia * (1 - alpha) + batch_inertia * alpha

    # Log progress to be able to monitor convergence
    if verbose:
        progress_msg = (
            'Minibatch iteration %d/%d:'
            'mean batch inertia: %f, ewa inertia: %f ' % (
                iteration_idx + 1, n_iterations, batch_inertia,
                ewa_inertia))
        print progress_msg

    # Early stopping based on absolute tolerance on squared change of
    # centers postion (using EWA smoothing)
    if tol > 0.0 and ewa_diff < tol:
        if verbose:
            print 'Converged (small centers change) at iteration %d/%d' % (
                iteration_idx + 1, n_iterations)
        return True

    # Early stopping heuristic due to lack of improvement on smoothed inertia
    ewa_inertia_min = context.get('ewa_inertia_min')
    no_improvement = context.get('no_improvement', 0)
    if (ewa_inertia_min is None or ewa_inertia < ewa_inertia_min):
        no_improvement = 0
        ewa_inertia_min = ewa_inertia
    else:
        no_improvement += 1

    if (model.max_no_improvement is not None
        and no_improvement >= model.max_no_improvement):
        if verbose:
            print ('Converged (lack of improvement in inertia)'
                   ' at iteration %d/%d' % (
                       iteration_idx + 1, n_iterations))
        return True

    # update the convergence context to maintain state across sucessive calls:
    context['ewa_diff'] = ewa_diff
    context['ewa_inertia'] = ewa_inertia
    context['ewa_inertia_min'] = ewa_inertia_min
    context['no_improvement'] = no_improvement
    return False


class MiniBatchKMeans(KMeans):
    """Mini-Batch K-Means clustering

    Parameters
    ----------

    k : int, optional, default: 8
        The number of clusters to form as well as the number of
        centroids to generate.

    max_iter : int, optional
        Maximum number of iterations over the complete dataset before
        stopping independently of any early stopping criterion heuristics.

    max_no_improvement : int, optional
        Control early stopping based on the consecutive number of mini
        batches that does not yield an improvement on the smoothed inertia.

        To disable convergence detection based on inertia, set
        max_no_improvement to None.

    tol : float, optional
        Control early stopping based on the relative center changes as
        measured by a smoothed, variance-normalized of the mean center
        squared position changes. This early stopping heuristics is
        closer to the one used for the batch variant of the algorithms
        but induces a slight computational and memory overhead over the
        inertia heuristic.

        To disable convergence detection based on normalized center
        change, set tol to 0.0 (default).

    batch_size: int, optional, default: 100
        Size of the mini batches.

    init_size: int, optional, default: 3 * batch_size
        Size of the random sample of the dataset passed to init method
        when calling fit.

    init : {'k-means++', 'random' or an ndarray}
        Method for initialization, defaults to 'k-means++':

        'k-means++' : selects initial cluster centers for k-mean
        clustering in a smart way to speed up convergence. See section
        Notes in k_init for more details.

        'random': choose k observations (rows) at random from data for
        the initial centroids.

        if init is an 2d array, it is used as a seed for the centroids

    compute_labels: boolean
        Compute label assignements and inertia for the complete dataset
        once the minibatch optimization has converged in fit.

    random_state: integer or numpy.RandomState, optional
        The generator used to initialize the centers. If an integer is
        given, it fixes the seed. Defaults to the global numpy random
        number generator.

    Methods
    -------

    fit(X):
        Compute K-Means clustering

    partial_fit(X):
        Compute a partial K-Means clustering for streaming large scale data
        into the estimator with incremental fitting.

    Attributes
    ----------

    cluster_centers_: array, [n_clusters, n_features]
        Coordinates of cluster centers

    labels_:
        Labels of each point (if compute_labels is set to True).

    inertia_: float
        The value of the inertia criterion associated with the chosen
        partition (if compute_labels is set to True). The inertia is
        defined as the sum of square distances of samples to their nearest
        neighbor.

    References
    ----------
    http://www.eecs.tufts.edu/~dsculley/papers/fastkmeans.pdf
    """

    def __init__(self, k=8, init='k-means++', max_iter=100,
                 batch_size=100, verbose=0, compute_labels=True,
                 random_state=None, tol=0.0, max_no_improvement=10,
                 init_size=None, n_init=3, chunk_size=None):

        super(MiniBatchKMeans, self).__init__(k=k, init=init,
              max_iter=max_iter, verbose=verbose, random_state=random_state,
              tol=tol, n_init=n_init)

        self.max_no_improvement = max_no_improvement
        if chunk_size is not None:
            warnings.warn(
                "chunk_size is deprecated in 0.10, use batch_size instead")
            batch_size = chunk_size
        self.batch_size = batch_size
        self.compute_labels = compute_labels
        self.init_size = batch_size if init_size is None else 3 * init_size

    def fit(self, X, y=None):
        """Compute the centroids on X by chunking it into mini-batches.

        Parameters
        ----------
        X: array-like, shape = [n_samples, n_features]
            Coordinates of the data points to cluster
        """
        self.random_state = check_random_state(self.random_state)
        X = check_arrays(X, sparse_format="csr", copy=False,
                         check_ccontiguous=True, dtype=np.float64)[0]
        n_samples, n_features = X.shape
        if n_samples < self.k:
            raise ValueError("Number of samples smaller than number "\
                             "of clusters.")

        if hasattr(self.init, '__array__'):
            self.init = np.ascontiguousarray(self.init, dtype=np.float64)

        x_squared_norms = _squared_norms(X)

        if self.tol > 0.0:
            if not sp.issparse(X):
                mean_variance = np.mean(np.var(X, 0))
            else:
                mean_variance = np.mean(mean_variance_axis0(X)[1])
            tol = self.tol * mean_variance

            # using tol-based early stopping needs the allocation of a
            # dedicated before which can be expensive for high dim data:
            # hence we allocate it outside of the main loop
            old_center_buffer = np.zeros(n_features, np.double)
        else:
            tol = 0.0
            # no need for the center buffer if tol-based early stopping is
            # disabled
            old_center_buffer = np.zeros(0, np.double)

        distances = np.zeros(self.batch_size, dtype=np.float64)
        n_batches = int(np.ceil(float(n_samples) / self.batch_size))
        n_iterations = int(self.max_iter * n_batches)

        init_size = self.init_size
        if init_size > n_samples:
            init_size = n_samples

        validation_indices = self.random_state.random_integers(
                0, n_samples - 1, init_size)
        X_valid = X[validation_indices]
        x_squared_norms_valid = x_squared_norms[validation_indices]

        # perform several inits with random sub-sets
        best_inertia = None
        for init_idx in range(self.n_init):
            if self.verbose:
                print "Init %d/%d with method: %s" % (
                    init_idx + 1, self.n_init, self.init)
            counts = np.zeros(self.k, dtype=np.int32)

            # TODO: once the `k_means` function works with sparse input we
            # should refactor the following init to use it instead.

            # Initialize the centers using only a fraction of the data as we
            # expect n_samples to be very large when using MiniBatchKMeans
            cluster_centers = _init_centroids(
                X, self.k, self.init,
                random_state=self.random_state,
                x_squared_norms=x_squared_norms,
                init_size=init_size)

            # Compute the label assignement on the init dataset
            batch_inertia, centers_squared_diff = _mini_batch_step(
                X_valid, x_squared_norms[validation_indices],
                cluster_centers, counts, old_center_buffer, False,
                distances=distances)

            # Keep only the best cluster centers across independant inits on
            # the common validation set
            _, inertia = _labels_inertia(X_valid, x_squared_norms_valid,
                                         cluster_centers)
            if self.verbose:
                print "Inertia for init %d/%d: %f" % (
                    init_idx + 1, self.n_init, inertia)
            if best_inertia is None or inertia < best_inertia:
                self.cluster_centers_ = cluster_centers
                self.counts_ = counts
                best_inertia = inertia

        # Empty context to be used inplace by the convergence check routine
        convergence_context = {}

        # Perform the iterative optimization untill the final convergence
        # criterion
        for iteration_idx in xrange(n_iterations):

            # Sample the minibatch from the full dataset
            minibatch_indices = self.random_state.random_integers(
                0, n_samples - 1, self.batch_size)

            # Perform the actual update step on the minibatch data
            batch_inertia, centers_squared_diff = _mini_batch_step(
                X[minibatch_indices], x_squared_norms[minibatch_indices],
                self.cluster_centers_, self.counts_,
                old_center_buffer, tol > 0.0, distances=distances)

            # Monitor the convergence and do early stopping if necessary
            if _mini_batch_convergence(
                self, iteration_idx, n_iterations, tol, n_samples,
                centers_squared_diff, batch_inertia, convergence_context,
                verbose=self.verbose):
                break

        if self.compute_labels:
            if self.verbose:
                print 'Computing label assignements and total inertia'
            self.labels_, self.inertia_ = _labels_inertia(
                X, x_squared_norms, self.cluster_centers_)

        return self

    def partial_fit(self, X, y=None):
        """Update k means estimate on a single mini-batch X.

        Parameters
        ----------
        X: array-like, shape = [n_samples, n_features]
            Coordinates of the data points to cluster.
        """
        self.random_state = check_random_state(self.random_state)

        X = check_arrays(X, sparse_format="csr", copy=False)[0]
        n_samples, n_features = X.shape
        if hasattr(self.init, '__array__'):
            self.init = np.ascontiguousarray(self.init, dtype=np.float64)

        if n_samples == 0:
            return self

        x_squared_norms = _squared_norms(X)

        if (not hasattr(self, 'counts_')
            or not hasattr(self, 'cluster_centers_')):
            # this is the first call partial_fit on this object:
            # initialize the cluster centers
            self.cluster_centers_ = _init_centroids(
                X, self.k, self.init, random_state=self.random_state,
                x_squared_norms=x_squared_norms, init_size=self.init_size)

            self.counts_ = np.zeros(self.k, dtype=np.int32)

        _mini_batch_step(X, x_squared_norms, self.cluster_centers_,
                         self.counts_, np.zeros(0, np.double), 0)

        if self.compute_labels:
            self.labels_, self.inertia_ = _labels_inertia(
                X, x_squared_norms, self.cluster_centers_)

        return self<|MERGE_RESOLUTION|>--- conflicted
+++ resolved
@@ -137,21 +137,8 @@
 # K-means batch estimation by EM (expectation maximization)
 
 
-<<<<<<< HEAD
-def _tolerance(X, tol):
-    """Return a tolerance which is independent of the dataset"""
-    if sp.issparse(X):
-        variances = mean_variance_axis0(X)[1]
-    else:
-        variances = np.var(X, axis=0)
-    return np.mean(variances) * tol
-
-
-def k_means(X, k, init='k-means++', n_init=10, max_iter=300, verbose=0,
-=======
 def k_means(X, k, init='k-means++', precompute_distances=True,
             n_init=10, max_iter=300, verbose=0,
->>>>>>> 17afd07f
             tol=1e-4, random_state=None, copy_x=True):
     """K-means clustering algorithm.
 
