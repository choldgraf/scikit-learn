--- conflicted
+++ resolved
@@ -80,11 +80,7 @@
     for c in xrange(1, k):
         # Choose center candidates by sampling with probability proportional
         # to the squared distance to the closest existing center
-<<<<<<< HEAD
-        rand_vals = rng.random(n_local_trials) * current_pot
-=======
         rand_vals = rng.random_sample(n_local_trials) * current_pot
->>>>>>> b43b502d
         candidate_ids = np.searchsorted(closest_dist_sq.cumsum(), rand_vals)
 
         # Compute distances to center candidates
