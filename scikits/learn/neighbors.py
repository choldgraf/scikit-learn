"""Nearest Neighbor related algorithms"""

# Author: Fabian Pedregosa <fabian.pedregosa@inria.fr>
#         Alexandre Gramfort <alexandre.gramfort@inria.fr>
#
# License: BSD, (C) INRIA

import numpy as np

from .base import BaseEstimator, ClassifierMixin, RegressorMixin
from .ball_tree import BallTree, knn_brute


class NeighborsClassifier(BaseEstimator, ClassifierMixin):
    """Classifier implementing k-Nearest Neighbor Algorithm.

    Parameters
    ----------
    n_neighbors : int, optional
        Default number of neighbors. Defaults to 5.

    window_size : int, optional
        Window size passed to BallTree

    algorithm : {'auto', 'ball_tree', 'brute', 'brute_inplace'}, optional
        Algorithm used to compute the nearest neighbors. 'ball_tree'
        will construct a BallTree, 'brute' and 'brute_inplace' will
        perform brute-force search.'auto' will guess the most
        appropriate based on current dataset.

    Examples
    --------
    >>> samples = [[0, 0, 1], [1, 0, 0]]
    >>> labels = [0, 1]
    >>> from scikits.learn.neighbors import NeighborsClassifier
    >>> neigh = NeighborsClassifier(n_neighbors=1)
    >>> neigh.fit(samples, labels)
    NeighborsClassifier(n_neighbors=1, window_size=1, algorithm='auto')
    >>> print neigh.predict([[0,0,0]])
    [1]

    See also
    --------
    BallTree

    References
    ----------
    http://en.wikipedia.org/wiki/K-nearest_neighbor_algorithm
    """

    def __init__(self, n_neighbors=5, algorithm='auto', window_size=1):
        self.n_neighbors = n_neighbors
        self.window_size = window_size
        self.algorithm = algorithm

        
    def fit(self, X, Y, **params):
        """
        Fit the model using X, y as training data.

        Parameters
        ----------
        X : array-like, shape = [n_samples, n_features]
            Training data.

        y : array-like, shape = [n_samples]
            Target values, array of integer values.

        params : list of keyword, optional
            Overwrite keywords from __init__
        """
        X = np.asanyarray(X)
        self._y = np.asanyarray(Y)
        self._set_params(**params)

        if self.algorithm == 'ball_tree' or \
           (self.algorithm == 'auto' and X.shape[1] < 20):
            self.ball_tree = BallTree(X, self.window_size)
        else:
            self.ball_tree = None
            self._fit_X = X
        return self


    def kneighbors(self, data, return_distance=True, **params):
        """Finds the K-neighbors of a point.

        Returns distance

        Parameters
        ----------
        point : array-like
            The new point.

        n_neighbors : int
            Number of neighbors to get (default is the value
            passed to the constructor).

        return_distance : boolean, optional. Defaults to True.
           If False, distances will not be returned

        Returns
        -------
        dist : array
            Array representing the lengths to point, only present if
            return_distance=True

        ind : array
            Indices of the nearest points in the population matrix.

        Examples
        --------
        In the following example, we construnct a NeighborsClassifier
        class from an array representing our data set and ask who's
        the closest point to [1,1,1]

        >>> samples = [[0., 0., 0.], [0., .5, 0.], [1., 1., .5]]
        >>> labels = [0, 0, 1]
        >>> from scikits.learn.neighbors import NeighborsClassifier
        >>> neigh = NeighborsClassifier(n_neighbors=1)
        >>> neigh.fit(samples, labels)
        NeighborsClassifier(n_neighbors=1, window_size=1, algorithm='auto')
        >>> print neigh.kneighbors([1., 1., 1.])
        (array([ 0.5]), array([2]))

        As you can see, it returns [0.5], and [2], which means that the
        element is at distance 0.5 and is the third element of samples
        (indexes start at 0). You can also query for multiple points:

        >>> X = [[0., 1., 0.], [1., 0., 1.]]
        >>> neigh.kneighbors(X, return_distance=False)
        array([[1],
               [2]])

        """
        self._set_params(**params)
        return self.ball_tree.query(
            data, k=self.n_neighbors, return_distance=return_distance)


    def predict(self, X, **params):
        """Predict the class labels for the provided data.

        Parameters
        ----------
        X: array
            A 2-D array representing the test point.

        n_neighbors : int
            Number of neighbors to get (default is the value
            passed to the constructor).

        Returns
        -------
        labels: array
            List of class labels (one for each data sample).
        """
        X = np.atleast_2d(X)
        self._set_params(**params)

        # .. get neighbors ..
        if self.ball_tree is None:
            if self.algorithm == 'brute_inplace':
                neigh_ind = knn_brute(self._fit_X, X, self.n_neighbors)
            else:
                from .metrics import euclidean_distances
                dist = euclidean_distances(
                    X, self._fit_X, squared=True)
                neigh_ind = dist.argsort(axis=1)[:, :self.n_neighbors]
        else:
            neigh_ind = self.ball_tree.query(
                X, self.n_neighbors, return_distance=False)

        # .. most popular label ..
        pred_labels = self._y[neigh_ind]
        from scipy import stats
        mode, _ = stats.mode(pred_labels, axis=1)
        return mode.flatten().astype(np.int)


###############################################################################
# NeighborsRegressor class for regression problems

class NeighborsRegressor(NeighborsClassifier, RegressorMixin):
    """Regression based on k-Nearest Neighbor Algorithm.

    The target is predicted by local interpolation of the targets
    associated of the k-Nearest Neighbors in the training set.

    Different modes for estimating the result can be set via parameter
    mode. 'barycenter' will apply the weights that best reconstruct
    the point from its neighbors while 'mean' will apply constant
    weights to each point.

    Parameters
    ----------
    n_neighbors : int, optional
        Default number of neighbors. Defaults to 5.

    window_size : int, optional
        Window size passed to BallTree

    mode : {'mean', 'barycenter'}, optional
        Weights to apply to labels.

    algorithm : {'auto', 'ball_tree', 'brute', 'brute_inplace'}, optional
        Algorithm used to compute the nearest neighbors. 'ball_tree'
        will construct a BallTree, 'brute' and 'brute_inplace' will
        perform brute-force search.'auto' will guess the most
        appropriate based on current dataset.

    Examples
    --------
    >>> X = [[0], [1], [2], [3]]
    >>> y = [0, 0, 1, 1]
    >>> from scikits.learn.neighbors import NeighborsRegressor
    >>> neigh = NeighborsRegressor(n_neighbors=2)
    >>> neigh.fit(X, y)
    NeighborsRegressor(n_neighbors=2, window_size=1, mode='mean',
              algorithm='auto')
    >>> print neigh.predict([[1.5]])
    [ 0.5]

    Notes
    -----
    http://en.wikipedia.org/wiki/K-nearest_neighbor_algorithm
    """


    def __init__(self, n_neighbors=5, mode='mean', algorithm='auto',
                 window_size=1):
        self.n_neighbors = n_neighbors
        self.window_size = window_size
        self.mode = mode
        self.algorithm = algorithm


    def predict(self, X, **params):
        """Predict the target for the provided data.

        Parameters
        ----------
        X : array
            A 2-D array representing the test data.

        n_neighbors : int, optional
            Number of neighbors to get (default is the value
            passed to the constructor).

        Returns
        -------
        y: array
            List of target values (one for each data sample).
        """
        X = np.atleast_2d(np.asanyarray(X))
        self._set_params(**params)

        # .. get neighbors ..
        if self.ball_tree is None:
            if self.algorithm == 'brute_inplace':
                neigh_ind = knn_brute(self._fit_X, X, self.n_neighbors)
            else:
                from .metrics.pairwise import euclidean_distances
                dist = euclidean_distances(
                    X, self._fit_X, squared=False)
                neigh_ind = dist.argsort(axis=1)[:, :self.n_neighbors]
            neigh = self._fit_X[neigh_ind]
        else:
            neigh_ind = self.ball_tree.query(
                X, self.n_neighbors, return_distance=False)
            neigh = self.ball_tree.data[neigh_ind]
        
        # .. return labels ..
        if self.mode == 'barycenter':
            W = barycenter_weights(X, neigh)
            return (W * self._y[neigh_ind]).sum(axis=1)

        elif self.mode == 'mean':
            return np.mean(self._y[neigh_ind], axis=1)

        else:
            raise ValueError(
                'Unsupported mode, must be one of "barycenter" or '
                '"mean" but got %s instead' % self.mode)

###############################################################################
# Utils k-NN based Functions

def barycenter_weights(X, Z, cond=None):
    """ 
    Compute barycenter weights of X from Y along the first axis.

    We estimate the weights to assign to each point in Y[i] to recover
    the point X[i]. The barycenter weights sum to 1.

    Parameters
    ----------
    X : array-like, shape (n_samples, n_dim)

    Z : array-like, shape (n_samples, n_neighbors, n_dim)

    cond: float, optional
        Cutoff for small singular values; used to determine effective
        rank of Z[i]. Singular values smaller than ``rcond *
        largest_singular_value`` are considered zero.

    Returns
    -------
    B : array-like, shape (n_samples, n_neighbors)

<<<<<<< HEAD
    Examples
    --------
    >>> from scikits.learn.neighbors import barycenter_weights
    >>> X_neighbors, x = [[0], [2]], [0.5]
    >>> barycenter_weights(x, X_neighbors)
    array([ 0.74968789,  0.25031211])
=======
    Notes
    -----
    See developers note for more information.
>>>>>>> 8a195624
    """
#
#       .. local variables ..
#
    from scipy import linalg
    X, Z = map(np.asanyarray, (X, Z))
    n_samples, n_neighbors = X.shape[0], Z.shape[1]
    if X.dtype.kind == 'i':
        X = X.astype(np.float)
    B = np.empty((n_samples, n_neighbors), dtype=X.dtype)
    v = np.ones(n_neighbors, dtype=X.dtype)
    rank_update, = linalg.get_blas_funcs(('ger',), (X,))

#
#       .. constrained least squares ..
#
    v[0] -= np.sqrt(n_neighbors)
    B[:, 0] = 1. / np.sqrt(n_neighbors)
    if n_neighbors <= 1:
        return B
    alpha = - 1. / (n_neighbors - np.sqrt(n_neighbors))
    for i, A in enumerate(Z.transpose(0, 2, 1)):
        C = rank_update(alpha, np.dot(A, v), v, a=A)
        B[i, 1:] = linalg.lstsq(
            C[:, 1:], X[i] - C[:, 0] / np.sqrt(n_neighbors), cond=cond,
            overwrite_a=True, overwrite_b=True)[0].ravel()
        B[i] = rank_update(alpha, v, np.dot(v.T, B[i]), a=B[i])

    return B


def kneighbors_graph(X, n_neighbors, mode='connectivity'):
    """Computes the (weighted) graph of k-Neighbors for points in X

    Parameters
    ----------
    X : array-like, shape = [n_samples, n_features]
        Coordinates of samples. One sample per row.

    n_neighbors : int
        Number of neighbors for each sample.

    mode : {'connectivity', 'distance', 'barycenter'}
        Type of returned matrix: 'connectivity' will return the
        connectivity matrix with ones and zeros, in 'distance' the
        edges are euclidian distance between points. In 'barycenter'
        they are barycenter weights estimated by solving a linear
        system for each point.

    Returns
    -------
    A : CSR sparse matrix, shape = [n_samples, n_samples]
        A[i,j] is assigned the weight of edge that connects i to j.

    Examples
    --------
<<<<<<< HEAD
    >>> X = [[0], [2], [1]]
=======
    >>> X = [[0], [3], [1]]
>>>>>>> 8a195624
    >>> from scikits.learn.neighbors import kneighbors_graph
    >>> A = kneighbors_graph(X, 2)
    >>> A.todense()
    matrix([[ 1.,  0.,  1.],
            [ 0.,  1.,  1.],
<<<<<<< HEAD
            [ 0.,  1.,  1.]])
=======
            [ 1.,  0.,  1.]])
>>>>>>> 8a195624
    """

#
#       .. local variables ..
#
    from scipy import sparse
    X = np.asanyarray(X)
    n_samples = X.shape[0]
    ball_tree = BallTree(X)
    n_nonzero = n_neighbors * n_samples
    A_indptr = np.arange(0, n_nonzero + 1, n_neighbors)

#
#       .. construct CSR matrix ..
#
    if mode is 'connectivity':
        A_data = np.ones((n_samples, n_neighbors))
        A_ind = ball_tree.query(
            X, k=n_neighbors, return_distance=False)

    elif mode is 'distance':
        data, ind = ball_tree.query(X, k=n_neighbors + 1)
        A_data, A_ind = data[:, 1:], ind[:, 1:]

    elif mode is 'barycenter':
        ind = ball_tree.query(
            X, k=n_neighbors + 1, return_distance=False)
        A_ind = ind[:, 1:]
        A_data = barycenter_weights(X, X[A_ind])

    else:
        raise ValueError(
            'Unsupported mode, must be one of "connectivity", '
            '"distance" or "barycenter" but got %s instead' % mode)

    A = sparse.csr_matrix(
        (A_data.reshape(-1), A_ind.reshape(-1), A_indptr),
        shape=(n_samples, n_samples))

    return A<|MERGE_RESOLUTION|>--- conflicted
+++ resolved
@@ -308,18 +308,9 @@
     -------
     B : array-like, shape (n_samples, n_neighbors)
 
-<<<<<<< HEAD
-    Examples
-    --------
-    >>> from scikits.learn.neighbors import barycenter_weights
-    >>> X_neighbors, x = [[0], [2]], [0.5]
-    >>> barycenter_weights(x, X_neighbors)
-    array([ 0.74968789,  0.25031211])
-=======
     Notes
     -----
     See developers note for more information.
->>>>>>> 8a195624
     """
 #
 #       .. local variables ..
@@ -376,21 +367,13 @@
 
     Examples
     --------
-<<<<<<< HEAD
-    >>> X = [[0], [2], [1]]
-=======
     >>> X = [[0], [3], [1]]
->>>>>>> 8a195624
     >>> from scikits.learn.neighbors import kneighbors_graph
     >>> A = kneighbors_graph(X, 2)
     >>> A.todense()
     matrix([[ 1.,  0.,  1.],
             [ 0.,  1.,  1.],
-<<<<<<< HEAD
-            [ 0.,  1.,  1.]])
-=======
             [ 1.,  0.,  1.]])
->>>>>>> 8a195624
     """
 
 #
